(function() {
  var Attributes, Event, Participant, Promise, RestfulModel, _,
    extend = function(child, parent) { for (var key in parent) { if (hasProp.call(parent, key)) child[key] = parent[key]; } function ctor() { this.constructor = child; } ctor.prototype = parent.prototype; child.prototype = new ctor(); child.__super__ = parent.prototype; return child; },
    hasProp = {}.hasOwnProperty;

  RestfulModel = require('./restful-model');

  Attributes = require('./attributes');

  Participant = require('./participant');

  Promise = require('bluebird');

  _ = require('underscore');

  module.exports = Event = (function(superClass) {
    extend(Event, superClass);

    function Event() {
      return Event.__super__.constructor.apply(this, arguments);
    }

    Event.collectionName = 'events';

    Event.attributes = _.extend({}, RestfulModel.attributes, {
      'calendarId': Attributes.String({
        modelKey: 'calendarId',
        jsonKey: 'calendar_id'
      }),
      'busy': Attributes.Boolean({
        modelKey: 'busy'
      }),
      'title': Attributes.String({
        modelKey: 'title'
      }),
      'description': Attributes.String({
        modelKey: 'description'
      }),
      'location': Attributes.String({
        modelKey: 'location'
      }),
      'when': Attributes.Object({
        modelKey: 'when'
      }),
      'start': Attributes.Number({
        modelKey: 'start',
        jsonKey: '_start'
      }),
      'end': Attributes.Number({
        modelKey: 'end',
        jsonKey: '_end'
      }),
      'participants': Attributes.Collection({
        modelKey: 'participants',
        itemClass: Participant
      })
    });

    Event.prototype.save = function(params, callback) {
      if (params == null) {
        params = {};
      }
      if (callback == null) {
        callback = null;
      }
<<<<<<< HEAD
      return this._save(params, callback);
=======
      if (_.isFunction(params)) {
        callback = params;
        params = {};
      }
      return this.connection.request({
        method: this.id ? 'PUT' : 'POST',
        body: this.toJSON(),
        qs: params,
        path: this.id ? "/n/" + this.namespaceId + "/events/" + this.id : "/n/" + this.namespaceId + "/events"
      }).then((function(_this) {
        return function(json) {
          _this.fromJSON(json);
          if (callback) {
            callback(null, _this);
          }
          return Promise.resolve(_this);
        };
      })(this))["catch"](function(err) {
        if (callback) {
          callback(err);
        }
        return Promise.reject(err);
      });
>>>>>>> 4b800b87
    };

    Event.prototype.fromJSON = function(json) {
      Event.__super__.fromJSON.call(this, json);
      if (this.when != null) {
        this.start = this.when.start_time || new Date(this.when.start_date).getTime() / 1000.0 || this.when.time;
        this.end = this.when.end_time || new Date(this.when.end_date).getTime() / 1000.0 + (60 * 60 * 24 - 1) || this.when.time;
        delete this.when.object;
      }
      return this;
    };

    Event.prototype.rsvp = function(status, comment, callback) {
      return this.connection.request({
        method: 'POST',
        body: {
          'event_id': this.id,
          'status': status,
          'comment': comment
        },
        path: "/n/" + this.namespaceId + "/send-rsvp"
      }).then((function(_this) {
        return function(json) {
          _this.fromJSON(json);
          if (callback) {
            callback(null, _this);
          }
          return Promise.resolve(_this);
        };
      })(this))["catch"](function(err) {
        if (callback) {
          callback(err);
        }
        return Promise.reject(err);
      });
    };

    return Event;

  })(RestfulModel);

}).call(this);<|MERGE_RESOLUTION|>--- conflicted
+++ resolved
@@ -63,33 +63,7 @@
       if (callback == null) {
         callback = null;
       }
-<<<<<<< HEAD
       return this._save(params, callback);
-=======
-      if (_.isFunction(params)) {
-        callback = params;
-        params = {};
-      }
-      return this.connection.request({
-        method: this.id ? 'PUT' : 'POST',
-        body: this.toJSON(),
-        qs: params,
-        path: this.id ? "/n/" + this.namespaceId + "/events/" + this.id : "/n/" + this.namespaceId + "/events"
-      }).then((function(_this) {
-        return function(json) {
-          _this.fromJSON(json);
-          if (callback) {
-            callback(null, _this);
-          }
-          return Promise.resolve(_this);
-        };
-      })(this))["catch"](function(err) {
-        if (callback) {
-          callback(err);
-        }
-        return Promise.reject(err);
-      });
->>>>>>> 4b800b87
     };
 
     Event.prototype.fromJSON = function(json) {
